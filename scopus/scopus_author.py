import os
import sys
import textwrap
import time
import xml.etree.ElementTree as ET
from collections import Counter, namedtuple
from operator import itemgetter

from .scopus_api import ScopusAbstract
from .scopus_search import ScopusSearch
from .scopus_affiliation import ScopusAffiliation
from scopus.utils import download, get_content, get_encoded_text, ns

SCOPUS_AUTHOR_DIR = os.path.expanduser('~/.scopus/author')

if not os.path.exists(SCOPUS_AUTHOR_DIR):
    os.makedirs(SCOPUS_AUTHOR_DIR)


class ScopusAuthor(object):
    @property
    def author_id(self):
        """The scopus id for the author."""
        return self._author_id

    @property
    def orcid(self):
        """The author's ORCID."""
        return self._orcid

    @property
    def hindex(self):
        """The author hindex"""
        return self._hindex

    @property
    def ndocuments(self):
        """Number of documents authored (excludes book chapters and notes)."""
        return self._ndocuments

    @property
    def ncited_by(self):
        """Total number of citing authors."""
        return self._ncited_by

    @property
    def citation_count(self):
        """Total number of citing items."""
        return self._citation_count

    @property
    def ncoauthors(self):
        """Total number of coauthors."""
        return self._ncoauthors

    @property
    def current_affiliation(self):
        """Current affiliation according to scopus."""
        return self._current_affiliation

    @property
    def affiliation_history(self):
        """List of ScopusAffiliation objects."""
        return self._affiliation_history

    @property
    def date_created(self):
        """Date the Scopus record was created."""
        return self._date_created

    @property
    def firstname(self):
        """Author first name."""
        return self._firstname

    @property
    def lastname(self):
        """Author last name."""
        return self._lastname

    @property
    def name(self):
        """Author name."""
        return self._name

    @property
    def scopus_url(self):
        """URL to the author's profile page."""
        return self._scopus_url

    @property
    def citedby_url(self):
        """URL to Scopus page of citing papers."""
        return self._citedby_url

    @property
    def coauthor_url(self):
        """URL to Scopus coauthor page."""
        return self._coauthor_url

    @property
    def subject_areas(self):
        """List of tuples of author subject areas in the form
        (area, frequency, abbreviation, code), where frequency is the
        number of publications in this subject area.
        """
        freqs = self._subject_freq
        return [(a.text, freqs[int(a.get("code"))], a.get("abbrev"), a.get("code"))
                for a in self._area_elements]

    @property
    def publication_history(self):
        """List of tuples of authored publications in the form
        (title, abbreviation, type, issn), where issn is only given
        for journals.  abbreviation and issn may be None.
        """
        hist = []
        for pub in self._pub_hist:
            try:
                issn = pub.find("issn").text
            except AttributeError:
                issn = None
<<<<<<< HEAD
            hist.append((pub.find("sourcetitle").text,
                         pub.find("sourcetitle-abbrev").text if pub.find("sourcetitle-abbrev") else None,
=======
            try:
                abbr = pub.find("sourcetitle-abbrev").text
            except AttributeError:
                abbr = None
            hist.append((pub.find("sourcetitle").text, abbr,
>>>>>>> a3ad754b
                         pub.get("type"), issn))
        return hist

    def __init__(self, author_id, refresh=False, refresh_aff=False, level=1):
        """Class to represent a Scopus Author query by the scopus-id.

        Parameters
        ----------
        author_id : str or int
            The ID of the author to search for. Optionally expressed
            as an Elsevier EID (i.e., in the form 9-s2.0-nnnnnnnn).

        refresh : bool (optional, default=False)
            Whether to refresh the cached file (if it exists) or not.

        refresh_aff : bool (optional, default=False)
            Whether to refresh the cached corresponding affiliation views
            (if they exist) or not.

        level : int (optional, default=1)
            Number of * to print in property __str__.

        Notes
        -----
        The files are cached in ~/.scopus/author/{author_id}.
        """
        author_id = str(author_id).split('0-')[-1]
        author_id = str(int(author_id))

        self.level = level

        qfile = os.path.join(SCOPUS_AUTHOR_DIR, author_id)
        url = ('https://api.elsevier.com/content/author/'
               'author_id/{}').format(author_id)
        params = {'author_id': author_id, 'view': 'ENHANCED'}
        xml = ET.fromstring(get_content(qfile, url=url, refresh=refresh,
                                        params=params))
        self.xml = xml
        self._orcid = get_encoded_text(xml, 'coredata/orcid')
        hindex = get_encoded_text(xml, 'h-index')
        self._hindex = int(hindex) if hindex is not None else 0

        ndocuments = get_encoded_text(xml, 'coredata/document-count')
        self._ndocuments = int(ndocuments) if ndocuments is not None else 0

        _author_id = get_encoded_text(xml, 'coredata/dc:identifier')
        self._author_id = _author_id.split(":")[-1]

        citation_count = get_encoded_text(xml, 'coredata/citation-count')
        self._citation_count = int(citation_count) if citation_count is not None else 0

        ncited_by = get_encoded_text(xml, 'coredata/cited-by-count')
        self._ncited_by = int(ncited_by) if ncited_by is not None else 0

        ncoauthors = get_encoded_text(xml, 'coauthor-count')
        self._ncoauthors = int(ncoauthors) if ncoauthors is not None else 0

        self._current_affiliation = get_encoded_text(xml,
            'author-profile/affiliation-current/affiliation/ip-doc/afdispname')

        # affiliation history (sort out faulty historic affiliations)
        aff_ids = [el.attrib.get('affiliation-id') for el in
                   xml.findall('author-profile/affiliation-history/affiliation')
                   if el is not None and len(list(el.find("ip-doc").iter())) > 1]
        affs = [ScopusAffiliation(aff_id, refresh=refresh_aff) for aff_id in aff_ids]
        self._affiliation_history = affs

        date_created = xml.find('author-profile/date-created', ns)
        if date_created is not None:
            self._date_created = (int(date_created.attrib['year']),
                                  int(date_created.attrib['month']),
                                  int(date_created.attrib['day']))
        else:
            self._date_created = (None, None, None)
        # Research areas
        self._area_elements = xml.findall('subject-areas/subject-area')
        # {code: name}
        d = {int(ae.attrib['code']): ae.text for ae in self._area_elements}

        freqs = xml.findall('author-profile/classificationgroup/'
                            'classifications[@type="ASJC"]/classification')
        # {code: frequency}
        c = {int(cls.text): int(cls.attrib['frequency'])
             for cls in freqs}
        self._subject_freq = c

        categories = [(d[code], c[code]) for code in d]
        categories.sort(reverse=True, key=itemgetter(1))
        self.categories = categories

        self._firstname = (get_encoded_text(xml,
            'author-profile/preferred-name/given-name') or '')

        self._lastname = (get_encoded_text(xml,
           'author-profile/preferred-name/surname') or '')

        self._name = ((get_encoded_text(xml,
                       'author-profile/preferred-name/given-name') or '') +
                      ' ' +
                      (get_encoded_text(xml,
                       'author-profile/preferred-name/surname') or ''))

        # Real website for the author
        self._scopus_url = xml.find('coredata/link[@rel="scopus-author"]')
        if self._scopus_url is not None:
            self._scopus_url = self._scopus_url.get('href')

        # API URL for coauthors
        self._coauthor_url = xml.find('coredata/link[@rel="coauthor-search"]')
        if self._coauthor_url is not None:
            self._coauthor_url = self._coauthor_url.get('href')

        # Publication history
        pub_hist_elements = self.xml.findall('author-profile/journal-history/')
        self._pub_hist = pub_hist_elements

    def get_coauthors(self):
        """Return list of coauthors, their scopus-id and research areas."""
        url = self.xml.find('coredata/link[@rel="coauthor-search"]').get('href')
        xml = download(url=url).text.encode('utf-8')
        xml = ET.fromstring(xml)
        coauthors = []
        N = int(get_encoded_text(xml, 'opensearch:totalResults') or 0)

        AUTHOR = namedtuple('Author',
                            ['name', 'scopus_id', 'affiliation', 'categories'])

        count = 0
        while count < N:
            params = {'start': count, 'count': 25}
            xml = download(url=url, params=params).text.encode('utf-8')
            xml = ET.fromstring(xml)

            for entry in xml.findall('atom:entry', ns):

                given_name = get_encoded_text(entry,
                    'atom:preferred-name/atom:given-name')
                surname = get_encoded_text(entry,
                    'atom:preferred-name/atom:surname')
                coauthor_name = u'{0} {1}'.format(given_name, surname)

                scopus_id = get_encoded_text(entry,
                    'dc:identifier').replace('AUTHOR_ID:', '')

                affiliation = get_encoded_text(entry,
                    'atom:affiliation-current/atom:affiliation-name')

                # get categories for this author
                s = u', '.join(['{0} ({1})'.format(subject.text,
                                                  subject.attrib['frequency'])
                               for subject in
                               entry.findall('atom:subject-area', ns)])

                coauthors += [AUTHOR(coauthor_name, scopus_id, affiliation, s)]
            count += 25

        return coauthors

    def get_document_eids(self, *args, **kwds):
        """Return list of EIDs for the author using ScopusSearch."""
        search = ScopusSearch('au-id({})'.format(self.author_id),
                              *args, **kwds)
        return search.EIDS

    def get_abstracts(self, refresh=True):
        """Return a list of ScopusAbstract objects using ScopusSearch."""
        return [ScopusAbstract(eid, refresh=refresh)
                for eid in self.get_document_eids(refresh=refresh)]

    def get_document_summary(self, N=None, cite_sort=True, refresh=True):
        """Return a summary string of documents.

        Parameters
        ----------
        N : int or None (optional, default=None)
            Maximum number of documents to include in the summary.
            If None, return all documents.

        cite_sort : bool (optional, default=True)
            Whether to sort xml by number of citations, in decreasing order,
            or not.

        refresh : bool (optional, default=True)
            Whether to refresh the cached abstract file (if it exists) or not.

        Returns
        -------
        s : str
            Text summarizing an author's documents.
        """
        abstracts = [ScopusAbstract(eid, refresh=refresh)
                     for eid in self.get_document_eids(refresh=refresh)]

        if cite_sort:
            counts = [(a, int(a.citedby_count)) for a in abstracts]
            counts.sort(reverse=True, key=itemgetter(1))
            abstracts = [a[0] for a in counts]

        if N is None:
            N = len(abstracts)

        s = [u'{0} of {1} documents'.format(N, len(abstracts))]

        for i in range(N):
            s += ['{0:2d}. {1}\n'.format(i + 1, str(abstracts[i]))]

        return '\n'.join(s)

    def __str__(self):
        """Return a summary string."""
        s = ['{} {} (updated on {})'.format(
             '*' * self.level, self._name, time.asctime())]

        url = self.xml.find('coredata/link[@rel="scopus-author"]')
        if url is not None:
            url = url.get('href', 'None')
        else:
            url = ''

        s += ['']

        orcid = get_encoded_text(self.xml, 'coredata/orcid')
        if orcid is not None:
            s += ['http://orcid.org/' + orcid]

        s += ['{} documents cited {} times by {} people ({} coauthors)'.format(
              self._ndocuments, self._citation_count, self._ncited_by,
              self._ncoauthors)]
        s += ['#first author papers {0}'.format(self.n_first_author_papers())]
        s += ['#last author papers {0}'.format(self.n_last_author_papers())]
        s += ['h-index: {}'.format(self._hindex) +
              '        AIF(2014) = ' +
              '{0:1.2f}'.format(self.author_impact_factor(2015)[2])]

        s += ['Scopus ID created on {}'.format(self.date_created)]

        # Current Affiliation. Note this is what Scopus thinks is current.
        s += ['\nCurrent affiliation according to Scopus:']
        s += ['  ' + (self._current_affiliation or '')]

        # subject areas
        s += ['\nSubject areas']

        s += [textwrap.fill(', '.join(['{0} ({1})'.format(el[0], el[1])
                                       for el in self.categories]),
                            initial_indent='  ',
                            subsequent_indent='  ')]

        # journals published in
        temp_s = [el.find('sourcetitle-abbrev').text for el in self._pub_hist]
        s += ['\nPublishes in:\n' +
              textwrap.fill(', '.join(temp_s), initial_indent='  ',
                            subsequent_indent='  ')]

        # affiliation history
        s += ['\nAffiliation history:']
        for aff in self.affiliation_history:
            s += [str(aff)]

        # print a bibliography
        s += [self.get_document_summary()]

        return '\n'.join(s)

    def author_impact_factor(self, year=2014, refresh=True):
        """Get author_impact_factor for the .

        Parameters
        ----------
        year : int (optional, default=2014)
            The year based for which the impact factor is to be calculated.

        refresh : bool (optional, default=True)
            Whether to refresh the cached search file (if it exists) or not.

        Returns
        -------
        (ncites, npapers, aif) : tuple of integers
            The citations count, publication count, and author impact factor.
        """
        scopus_abstracts = [ScopusAbstract(eid, refresh=refresh)
                            for eid in self.get_document_eids(refresh=refresh)
                            if ScopusAbstract(eid, refresh=refresh).aggregationType == 'Journal']

        cites = [int(ab.citedby_count) for ab in scopus_abstracts]
        years = [int(ab.coverDate.split('-')[0]) for ab in scopus_abstracts]

        data = zip(years, cites, scopus_abstracts)
        data = sorted(data, key=itemgetter(1), reverse=True)

        # now get aif papers for year-1 and year-2
        aif_data = [tup for tup in data if tup[0] in (year - 1, year - 2)]
        Ncites = sum([tup[1] for tup in aif_data])
        if len(aif_data) > 0:
            return (Ncites, len(aif_data), Ncites / float(len(aif_data)))
        else:
            return (Ncites, len(aif_data), 0)

    def n_first_author_papers(self, refresh=True):
        """Return number of papers with author as the first author."""
        scopus_abstracts = [ScopusAbstract(eid, refresh=refresh)
                            for eid in self.get_document_eids(refresh=refresh)
                            if ScopusAbstract(eid, refresh=refresh).aggregationType == 'Journal']
        first_authors = [1 for ab in scopus_abstracts
                         if ab.authors[0].scopusid == self.author_id]

        return sum(first_authors)

    def n_last_author_papers(self, refresh=True):
        """Return number of papers with author as the last author."""
        scopus_abstracts = [ScopusAbstract(eid, refresh=refresh)
                            for eid in self.get_document_eids(refresh=refresh)
                            if ScopusAbstract(eid, refresh=refresh).aggregationType == 'Journal']
        first_authors = [1 for ab in scopus_abstracts
                         if ab.authors[-1].scopusid == self.author_id]
        return sum(first_authors)

    def n_journal_articles(self, refresh=True):
        """Return the number of journal articles."""
        return len([ScopusAbstract(eid, refresh=refresh)
                    for eid in self.get_document_eids(refresh=refresh)
                    if ScopusAbstract(eid, refresh=refresh).aggregationType == 'Journal'])

    def n_yearly_publications(self, refresh=True):
        """Number of journal publications in a given year."""
        scopus_abstracts = [ScopusAbstract(eid, refresh=refresh)
                            for eid in self.get_document_eids(refresh=refresh)
                            if ScopusAbstract(eid, refresh=refresh).aggregationType == 'Journal']
        pub_years = [int(ab.coverDate.split('-')[0]) for ab in scopus_abstracts]
        return Counter(pub_years)<|MERGE_RESOLUTION|>--- conflicted
+++ resolved
@@ -120,17 +120,11 @@
                 issn = pub.find("issn").text
             except AttributeError:
                 issn = None
-<<<<<<< HEAD
-            hist.append((pub.find("sourcetitle").text,
-                         pub.find("sourcetitle-abbrev").text if pub.find("sourcetitle-abbrev") else None,
-=======
             try:
                 abbr = pub.find("sourcetitle-abbrev").text
             except AttributeError:
                 abbr = None
-            hist.append((pub.find("sourcetitle").text, abbr,
->>>>>>> a3ad754b
-                         pub.get("type"), issn))
+            hist.append((pub.find("sourcetitle").text, abbr, pub.get("type"), issn))
         return hist
 
     def __init__(self, author_id, refresh=False, refresh_aff=False, level=1):
