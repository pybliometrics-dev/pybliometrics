--- conflicted
+++ resolved
@@ -103,15 +103,7 @@
             out.append(new)
         return out or None
 
-<<<<<<< HEAD
-<<<<<<< Updated upstream
-    def __init__(self, query, refresh=False, view="COMPLETE", cursor=False):
-=======
     def __init__(self, query, refresh=False, view="COMPLETE", cursor=True, **kwds):
->>>>>>> Stashed changes
-=======
-    def __init__(self, query, refresh=False, view="COMPLETE", **kwds):
->>>>>>> 32df71c8
         """Class to search a query, and retrieve a list of EIDs as results.
 
         Parameters
@@ -159,11 +151,7 @@
         else:
             count = 200
         Search.__init__(self, query, 'ScopusSearch', refresh, max_entries=5000,
-<<<<<<< HEAD
-                        count=count, start=0, view=view, cursor=cursor)
-=======
-                        count=count, start=0, view=view, **kwds)
->>>>>>> 32df71c8
+                        count=count, start=0, view=view, cursor=cursor, **kwds)
 
     def __str__(self):
         eids = self.get_eids()
