import warnings
from collections import namedtuple

from scopus.classes import Search
from scopus.utils import listify


class ScopusSearch(Search):
    @property
    def EIDS(self):
        """Outdated property, will be removed in a future release.  Please use
        get_eids() instead.  For details see
        https://scopus.readthedocs.io/en/latest/tips.html#migration-guide-to-0-x-to-1-x.
        """
        text = "Outdated property, will be removed in a future release.  "\
               "Please use get_eids() instead.  For details see "\
               "https://scopus.readthedocs.io/en/latest/tips.html#"\
               "migration-guide-to-0-x-to-1-x."
        warnings.warn(text, DeprecationWarning)
        return self.get_eids()

    @property
    def results(self):
        """A list of namedtuples in the form (eid doi pii pubmed_id title
        subtype creator afid affilname affiliation_city affiliation_country
        author_count author_names author_ids author_afids coverDate
        coverDisplayDate publicationName issn source_id eIssn aggregationType
        volume issueIdentifier article_number pageRange description
        authkeywords citedby_count openaccess fund_acr fund_no fund_sponsor).
        Field definitions correspond to
        https://dev.elsevier.com/guides/ScopusSearchViews.htm, except for
        afid, affilname, affiliation_city, affiliation_country, author_count,
        author_names, author_ids and author_afids:  These information are
        joined on ";".  In case an author has multiple affiliations, they are
        joined on "-" (e.g. Author1Aff;Author2Aff1-Author2Aff2).

        Notes
        -----
        The list of authors and the list of affiliations per author are
        deduplicated.
        """
        out = []
        fields = 'eid doi pii pubmed_id title subtype creator afid affilname '\
                 'affiliation_city affiliation_country author_count '\
                 'author_names author_ids author_afids coverDate '\
                 'coverDisplayDate publicationName issn source_id eIssn '\
                 'aggregationType volume issueIdentifier article_number '\
                 'pageRange description authkeywords citedby_count '\
                 'openaccess fund_acr fund_no fund_sponsor'
        doc = namedtuple('Document', fields)
        for item in self._json:
            info = {}
            # Parse affiliations
            try:
                info["affilname"] = _join(item['affiliation'], 'affilname')
                info["afid"] = _join(item['affiliation'], 'afid')
                info["aff_city"] = _join(item['affiliation'], 'affiliation-city')
                info["aff_country"] = _join(item['affiliation'],
                                            'affiliation-country')
            except KeyError:
                pass
            # Parse authors
            try:
                # Deduplicate list of authors
                authors = _deduplicate(item['author'])
                # Extract information
                surnames = _replace_none([d['surname'] for d in authors])
                firstnames = _replace_none([d['given-name'] for d in authors])
                info["auth_names"] = ";".join([", ".join([t[0], t[1]]) for t in
                                               zip(surnames, firstnames)])
                info["auth_ids"] = ";".join([d['authid'] for d in authors])
                affs = []
                for auth in authors:
                    aff = listify(_deduplicate(auth.get('afid', [])))
                    affs.append('-'.join([d['$'] for d in aff]))
                info["auth_afid"] = (';'.join(affs) or None)
            except KeyError:
                pass
            date = item.get('prism:coverDate')
            if isinstance(date, list):
                date = date[0].get('$')
            new = doc(article_number=item.get('article-number'),
                title=item.get('dc:title'), fund_sponsor=item.get('fund-sponsor'),
                subtype=item.get('subtype'), issn=item.get('prism:issn'),
                creator=item.get('dc:creator'), affilname=info.get("affilname"),
                author_names=info.get("auth_names"), doi=item.get('prism:doi'),
                coverDate=date, volume=item.get('prism:volume'),
                coverDisplayDate=item.get('prism:coverDisplayDate'),
                publicationName=item.get('prism:publicationName'),
                source_id=item.get('source-id'), author_ids=info.get("auth_ids"),
                aggregationType=item.get('prism:aggregationType'),
                issueIdentifier=item.get('prism:issueIdentifier'),
                pageRange=item.get('prism:pageRange'),
                author_afids=info.get("auth_afid"), fund_no=item.get('fund-no'),
                affiliation_country=info.get("aff_country"),
                citedby_count=item.get('citedby-count'),
                openaccess=item.get('openaccess'), eIssn=item.get('prism:eIssn'),
                author_count=item.get('author-count', {}).get('$'),
                affiliation_city=info.get("aff_city"), afid=info.get("afid"),
                description=item.get('dc:description'), pii=item.get('pii'),
                authkeywords=item.get('authkeywords'), eid=item['eid'],
                fund_acr=item.get('fund-acr'), pubmed_id=item.get('pubmed-id'))
            out.append(new)
        return out or None

<<<<<<< HEAD
    def __init__(self, query, refresh=False, view="COMPLETE", count=25,
                 max_entries=None, **kwds):
=======
    def __init__(self, query, refresh=False, view="COMPLETE", cursor=True, **kwds):
>>>>>>> 37925c38
        """Class to search a query, and retrieve a list of EIDs as results.

        Parameters
        ----------
        query : str
            A string of the query.

        refresh : bool (optional, default=False)
            Whether to refresh the cached file if it exists or not.

        view : str (optional, default=COMPLETE)
            Which view to use for the query, see
            https://dev.elsevier.com/guides/ScopusSearchViews.htm.
            Allowed values: STANDARD, COMPLETE.  By default, the COMPLETE view
            is used, which returns more fields but results in a slower query.

        count : int (optional, default=25)
            The number of entries to be displayed at once.  A smaller number
            means more queries with each query having less results.

        max_entries : int (optional, default=None)
            Raise error when the number of results is beyond this number.
            The Scopus Search API only allows 5000 results for non-subscribers,
            so users who don't subscribe to Scopus should set this value to
            5000. The API doesn't have any restrictions for subscribers,
            though, so subscribers will not want to perform this check. This
            can be achieved by setting `max_entries` to `None`.

        kwds : key-value parings, optional
            Keywords passed on as query parameters.  Must contain fields
            and values listed mentioned in the API specification
            (https://dev.elsevier.com/documentation/SCOPUSSearchAPI.wadl),
            such as "field" or "date".

        Raises
        ------
        ScopusQueryError
            If the number of search results exceeds 5000.

        ValueError
            If the view parameter is not one of the allowed ones.

        Notes
        -----
        Json results are cached in ~/.scopus/scopus_search/{fname},
        where fname is the md5-hashed version of query.
        """
        # Query
        self.query = query
<<<<<<< HEAD
        Search.__init__(self, query, 'ScopusSearch', refresh,
                        count=count, max_entries=max_entries, start=0,
                        view=view, **kwds)
=======
        if view == "COMPLETE":
            count = 25
        else:
            count = 200
        Search.__init__(self, query, 'ScopusSearch', refresh, max_entries=5000,
                        count=count, start=0, view=view, cursor=cursor, **kwds)
>>>>>>> 37925c38

    def __str__(self):
        eids = self.get_eids()
        s = """Search {} yielded {} document(s):\n    {}"""
        return s.format(self.query, len(eids), '\n    '.join(eids))

    def get_eids(self):
        """EIDs of retrieved documents."""
        return [d['eid'] for d in self._json]


def _deduplicate(lst):
    """Auxiliary function to deduplicate lst."""
    out = []
    for i in lst:
        if i not in out:
            out.append(i)
    return out


def _join(lst, key, sep=";"):
    """Auxiliary function to join same elements of a list of dictionaries if
    the elements are not None.
    """
    return sep.join([d[key] for d in lst if d[key]])


def _replace_none(lst, repl=""):
    """Auxiliary function to replace None's with another value."""
    return ['' if v is None else v for v in lst]<|MERGE_RESOLUTION|>--- conflicted
+++ resolved
@@ -103,12 +103,8 @@
             out.append(new)
         return out or None
 
-<<<<<<< HEAD
     def __init__(self, query, refresh=False, view="COMPLETE", count=25,
-                 max_entries=None, **kwds):
-=======
-    def __init__(self, query, refresh=False, view="COMPLETE", cursor=True, **kwds):
->>>>>>> 37925c38
+                 max_entries=None, cursor=True, **kwds):
         """Class to search a query, and retrieve a list of EIDs as results.
 
         Parameters
@@ -158,18 +154,9 @@
         """
         # Query
         self.query = query
-<<<<<<< HEAD
         Search.__init__(self, query, 'ScopusSearch', refresh,
-                        count=count, max_entries=max_entries, start=0,
-                        view=view, **kwds)
-=======
-        if view == "COMPLETE":
-            count = 25
-        else:
-            count = 200
-        Search.__init__(self, query, 'ScopusSearch', refresh, max_entries=5000,
-                        count=count, start=0, view=view, cursor=cursor, **kwds)
->>>>>>> 37925c38
+                        count=count, max_entries=max_entries, cursor=cursor,
+                        start=0, view=view, **kwds)
 
     def __str__(self):
         eids = self.get_eids()
