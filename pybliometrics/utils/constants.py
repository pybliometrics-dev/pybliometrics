from pathlib import Path

# Location of configuration file with legacy support
config_path_options = [
    Path.home() / ".scopus" / "config.ini",
    Path.home() / ".pybliometrics" / "Scopus" / "config.ini",
    Path.home() / ".config" / "pybliometrics.cfg"  # default
]
CONFIG_FILE = next((path for path in config_path_options if path.exists()),
                   config_path_options[-1])

# Location of cache with legacy support
cache_path_options = [
    Path.home() / ".scopus",
    Path.home() / ".pybliometrics",
    Path.home() / ".cache" / "pybliometrics"  # default
]
CACHE_PATH = next((path for path in cache_path_options if path.exists()),
                 cache_path_options[-1])

DEFAULT_PATHS = {
    'AbstractRetrieval': CACHE_PATH / "Scopus" / 'abstract_retrieval',
    'AffiliationRetrieval': CACHE_PATH / "Scopus" / 'affiliation_retrieval',
    'AffiliationSearch': CACHE_PATH / "Scopus" / 'affiliation_search',
    'AuthorRetrieval': CACHE_PATH / "Scopus" / 'author_retrieval',
    'AuthorSearch': CACHE_PATH / "Scopus" / 'author_search',
    'ArticleEntitlement': CACHE_PATH / "ScienceDirect" / 'article_entitlement',
    'ArticleMetadata': CACHE_PATH / "ScienceDirect" / 'article_metadata',
    'ArticleRetrieval': CACHE_PATH / "ScienceDirect" / 'article_retrieval',
    'NonserialTitle': CACHE_PATH / "ScienceDirect" / 'nonserial_title',
    'CitationOverview': CACHE_PATH / "Scopus" / 'citation_overview',
    'ObjectMetadata': CACHE_PATH / "ScienceDirect" / 'object_metadata',
    'ObjectRetrieval': CACHE_PATH / "ScienceDirect" / 'object_retrieval',
    'PlumXMetrics': CACHE_PATH / "Scopus" / 'plumx',
    'PublicationLookup': CACHE_PATH / "Scival" / "publication_lookup",
    'AuthorMetrics': CACHE_PATH / "Scival" / "author_metrics",
<<<<<<< HEAD
    'InstitutionLookupMetrics': CACHE_PATH / "Scival" / "institution_metrics",
=======
    'TopicLookupMetrics': CACHE_PATH / "Scival" / "topic_metrics",
>>>>>>> 09266db3
    'ScDirSubjectClassifications': CACHE_PATH / "ScienceDirect" / 'subject_classification',
    'ScienceDirectSearch': CACHE_PATH / "ScienceDirect" / 'science_direct_search',
    'ScopusSearch': CACHE_PATH / "Scopus" / 'scopus_search',
    'SerialSearch': CACHE_PATH / "Scopus" / 'serial_search',
    'SerialTitle': CACHE_PATH / "Scopus" / 'serial_title',
    'SubjectClassifications': CACHE_PATH / "Scopus" / 'subject_classification',
}

# URLs for all classes
RETRIEVAL_BASE = 'https://api.elsevier.com/content/'
SEARCH_BASE = 'https://api.elsevier.com/content/search/'
SCIVAL_BASE = 'https://api.elsevier.com/analytics/scival/'
URLS = {
    'AbstractRetrieval': RETRIEVAL_BASE + 'abstract/',
    'ArticleEntitlement': RETRIEVAL_BASE + 'article/entitlement/',
    'ArticleMetadata': RETRIEVAL_BASE + 'metadata/article/',
    'ArticleRetrieval': RETRIEVAL_BASE + 'article/',
    'AffiliationRetrieval': RETRIEVAL_BASE + 'affiliation/affiliation_id/',
    'AffiliationSearch': SEARCH_BASE + 'affiliation',
    'AuthorRetrieval': RETRIEVAL_BASE + 'author/author_id/',
    'AuthorSearch': SEARCH_BASE + 'author',
    'CitationOverview': RETRIEVAL_BASE + 'abstract/citations/',
    'NonserialTitle': RETRIEVAL_BASE + 'nonserial/title/isbn/',
    'ObjectMetadata': RETRIEVAL_BASE + 'object/',
    'ObjectRetrieval': RETRIEVAL_BASE + 'object/',
    'PublicationLookup': SCIVAL_BASE + 'publication/',
    'AuthorMetrics': SCIVAL_BASE + 'author/metrics/',
<<<<<<< HEAD
    'InstitutionLookupMetrics': SCIVAL_BASE + 'institution/metrics/',
=======
    'TopicLookupMetrics': SCIVAL_BASE + 'topic/metrics/',
>>>>>>> 09266db3
    'PlumXMetrics': 'https://api.elsevier.com/analytics/plumx/',
    'ScDirSubjectClassifications': RETRIEVAL_BASE + 'subject/scidir/',
    'ScienceDirectSearch': SEARCH_BASE + 'sciencedirect/',
    'ScopusSearch': SEARCH_BASE + 'scopus',
    'SerialSearch': RETRIEVAL_BASE + 'serial/title',
    'SerialTitle': RETRIEVAL_BASE + 'serial/title/issn/',
    'SubjectClassifications': RETRIEVAL_BASE + 'subject/scopus',
}

# Valid views for all classes
VIEWS = {
    "AbstractRetrieval": ["META", "META_ABS", "FULL", "REF", "ENTITLED"],
    "AffiliationRetrieval": ["LIGHT", "STANDARD", "ENTITLED"],
    "AffiliationSearch": ["STANDARD"],
    "ArticleEntitlement": ["FULL"],
    "ArticleMetadata": ["STANDARD", "COMPLETE"],
    "ArticleRetrieval": ["META", "META_ABS", "META_ABS_REF", "FULL", "ENTITLED"],
    "AuthorRetrieval": ["LIGHT", "STANDARD", "ENHANCED", "METRICS", "ENTITLED"],
    "AuthorSearch": ["STANDARD"],
    "CitationOverview": ["STANDARD"],
    "NonserialTitle": ["STANDARD"],
    "PlumXMetrics": ["ENHANCED"],
    "ScDirSubjectClassifications": [''],
    "ScienceDirectSearch": ["STANDARD"],
    "ScopusSearch": ["STANDARD", "COMPLETE"],
    "SerialSearch": ["STANDARD", "ENHANCED", "CITESCORE"],
    "SerialTitle": ["STANDARD", "ENHANCED", "CITESCORE"],
    "SubjectClassifications": [''],
    "ObjectMetadata": ["META"],
    "ObjectRetrieval": [""]
}

# SciVal Metrics
SCIVAL_METRICS = {
    "AuthorMetrics": {
        "byYear": [
            "AcademicCorporateCollaboration",
            "AcademicCorporateCollaborationImpact",
            "Collaboration",
            "CitationCount",
            "CitationsPerPublication",
            "CollaborationImpact",
            "CitedPublications",
            "FieldWeightedCitationImpact",
            "ScholarlyOutput",
            "PublicationsInTopJournalPercentiles",
            "OutputsInTopCitationPercentiles"
        ],
        "notByYear": [
            "HIndices"
        ]
    },
<<<<<<< HEAD
    "InstitutionLookupMetrics": {
        "byYear": [
            "AcademicCorporateCollaboration",
            "AcademicCorporateCollaborationImpact",
            "Collaboration",
            "CitationCount",
            "CitationsPerPublication",
            "CollaborationImpact",
            "CitedPublications",
            "FieldWeightedCitationImpact",
            "ScholarlyOutput",
            "PublicationsInTopJournalPercentiles",
            "OutputsInTopCitationPercentiles"
        ],
        "notByYear": []
=======
    "TopicLookupMetrics": {
        "byYear": [
            "AuthorCount",
            "CitationCount",
            "FieldWeightedCitationImpact",
            "InstitutionCount",
            "ScholarlyOutput",
            "TopCitedPublications",
        ],
        "notByYear": [
            "CorePapers",
            "MostRecentlyPublishedPapers",
            "RelatedTopics",
            "TopAuthors",
            "TopInstitutions",
            "TopJournals",
            "TopKeywords"
            ]
>>>>>>> 09266db3
    }
}

# APIs whose URL needs an id_type
APIS_WITH_ID_TYPE = {"AbstractRetrieval",
                     "PlumXMetrics",
                     "ArticleRetrieval",
                     "ArticleEntitlement",
                     "ObjectMetadata",
                     "ObjectRetrieval"}

# APIs that do not require an ID in the URL
<<<<<<< HEAD
APIS_NO_ID_IN_URL = {"AuthorMetrics", "InstitutionLookupMetrics"}
=======
APIS_NO_ID_IN_URL = {"AuthorMetrics", "TopicLookupMetrics"}
>>>>>>> 09266db3

# Item per page limits for all classes
COUNTS = {
    "AffiliationSearch": {"STANDARD": 200},
    "AuthorSearch": {"STANDARD": 200},
    "ArticleMetadata": {"STANDARD": 200, "COMPLETE": 25},
    "ScDirSubjectClassifications": {"": 200},
    "ScienceDirectSearch": {"STANDARD": 100},
    "ScopusSearch": {"STANDARD": 200, "COMPLETE": 25},
    "SerialSearch": {"STANDARD": 200, "ENHANCED": 200, "CITESCORE": 200},
    "SubjectClassifications": {"": 200}
}

# Throttling limits (in queries per second) // 0 = no limit
RATELIMITS = {
    'AbstractRetrieval': 9,
    'AffiliationRetrieval': 9,
    'AffiliationSearch': 6,
    'ArticleEntitlement': 0,
    'ArticleMetadata': 6,
    'ArticleRetrieval': 10,
    'AuthorMetrics': 6,
    'TopicLookupMetrics': 6,
    'AuthorRetrieval': 3,
    'AuthorSearch': 2,
    'CitationOverview': 4,
    "InstitutionLookupMetrics": 6,
    'NonserialTitle': 6,
    'ObjectMetadata': 0,
    'ObjectRetrieval': 0,
    'PlumXMetrics': 6,
    'PublicationLookup': 6,
    'ScDirSubjectClassifications': 0,
    'ScienceDirectSearch': 2,
    'ScopusSearch': 9,
    'SerialSearch': 6,
    'SerialTitle': 6,
    'SubjectClassifications': 0
}

# Other API restrictions
SEARCH_MAX_ENTRIES = 5_000<|MERGE_RESOLUTION|>--- conflicted
+++ resolved
@@ -34,11 +34,8 @@
     'PlumXMetrics': CACHE_PATH / "Scopus" / 'plumx',
     'PublicationLookup': CACHE_PATH / "Scival" / "publication_lookup",
     'AuthorMetrics': CACHE_PATH / "Scival" / "author_metrics",
-<<<<<<< HEAD
     'InstitutionLookupMetrics': CACHE_PATH / "Scival" / "institution_metrics",
-=======
     'TopicLookupMetrics': CACHE_PATH / "Scival" / "topic_metrics",
->>>>>>> 09266db3
     'ScDirSubjectClassifications': CACHE_PATH / "ScienceDirect" / 'subject_classification',
     'ScienceDirectSearch': CACHE_PATH / "ScienceDirect" / 'science_direct_search',
     'ScopusSearch': CACHE_PATH / "Scopus" / 'scopus_search',
@@ -66,11 +63,8 @@
     'ObjectRetrieval': RETRIEVAL_BASE + 'object/',
     'PublicationLookup': SCIVAL_BASE + 'publication/',
     'AuthorMetrics': SCIVAL_BASE + 'author/metrics/',
-<<<<<<< HEAD
     'InstitutionLookupMetrics': SCIVAL_BASE + 'institution/metrics/',
-=======
     'TopicLookupMetrics': SCIVAL_BASE + 'topic/metrics/',
->>>>>>> 09266db3
     'PlumXMetrics': 'https://api.elsevier.com/analytics/plumx/',
     'ScDirSubjectClassifications': RETRIEVAL_BASE + 'subject/scidir/',
     'ScienceDirectSearch': SEARCH_BASE + 'sciencedirect/',
@@ -123,23 +117,6 @@
             "HIndices"
         ]
     },
-<<<<<<< HEAD
-    "InstitutionLookupMetrics": {
-        "byYear": [
-            "AcademicCorporateCollaboration",
-            "AcademicCorporateCollaborationImpact",
-            "Collaboration",
-            "CitationCount",
-            "CitationsPerPublication",
-            "CollaborationImpact",
-            "CitedPublications",
-            "FieldWeightedCitationImpact",
-            "ScholarlyOutput",
-            "PublicationsInTopJournalPercentiles",
-            "OutputsInTopCitationPercentiles"
-        ],
-        "notByYear": []
-=======
     "TopicLookupMetrics": {
         "byYear": [
             "AuthorCount",
@@ -158,7 +135,22 @@
             "TopJournals",
             "TopKeywords"
             ]
->>>>>>> 09266db3
+    },
+    "InstitutionLookupMetrics": {
+        "byYear": [
+            "AcademicCorporateCollaboration",
+            "AcademicCorporateCollaborationImpact",
+            "Collaboration",
+            "CitationCount",
+            "CitationsPerPublication",
+            "CollaborationImpact",
+            "CitedPublications",
+            "FieldWeightedCitationImpact",
+            "ScholarlyOutput",
+            "PublicationsInTopJournalPercentiles",
+            "OutputsInTopCitationPercentiles"
+        ],
+        "notByYear": []
     }
 }
 
@@ -171,11 +163,7 @@
                      "ObjectRetrieval"}
 
 # APIs that do not require an ID in the URL
-<<<<<<< HEAD
-APIS_NO_ID_IN_URL = {"AuthorMetrics", "InstitutionLookupMetrics"}
-=======
-APIS_NO_ID_IN_URL = {"AuthorMetrics", "TopicLookupMetrics"}
->>>>>>> 09266db3
+APIS_NO_ID_IN_URL = {"AuthorMetrics", "InstitutionLookupMetrics", "TopicLookupMetrics"}
 
 # Item per page limits for all classes
 COUNTS = {
