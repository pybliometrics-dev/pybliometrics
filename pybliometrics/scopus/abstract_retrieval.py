from collections import defaultdict, namedtuple
from typing import List, NamedTuple, Optional, Tuple, Union

from pybliometrics.scopus.superclasses import Retrieval
from pybliometrics.scopus.utils import chained_get, check_parameter_value,\
    deduplicate, get_id, detect_id_type, get_link, listify,\
    make_int_if_possible, parse_date_created


class AbstractRetrieval(Retrieval):
    @property
    def abstract(self) -> Optional[str]:
        """The abstract of a document.
        Note: If this is empty, try `description` property instead.
        """
        return self._head.get('abstracts')

    @property
    def affiliation(self) -> Optional[List[NamedTuple]]:
        """A list of namedtuples representing listed affiliations in
        the form `(id, name, city, country)`.
        """
        out = []
        aff = namedtuple('Affiliation', 'id name city country')
        affs = listify(self._json.get('affiliation', []))
        for item in affs:
            new = aff(id=int(item['@id']), name=item.get('affilname'),
                      city=item.get('affiliation-city'),
                      country=item.get('affiliation-country'))
            out.append(new)
        return out or None

    @property
    def aggregationType(self) -> str:
        """Aggregation type of source the document is published in."""
        return chained_get(self._json, ['coredata', 'prism:aggregationType'])

    @property
    def authkeywords(self) -> Optional[List[str]]:
        """List of author-provided keywords of the document."""
        keywords = self._json.get('authkeywords')
        if not keywords:
            return None
        else:
            try:
                return [d['$'] for d in keywords['author-keyword']]
            except TypeError:  # Singleton keyword
                return [keywords['author-keyword']['$']]

    @property
    def authorgroup(self) -> Optional[List[NamedTuple]]:
        """A list of namedtuples representing the article's authors organized
        by affiliation, in the form `(affiliation_id, dptid, organization,
        city, postalcode, addresspart, country, collaboration, auid, orcid,
        indexed_name, surname, given_name)`.
        If `given_name` is not present, fall back to initials.
        Note: Affiliation information might be missing or mal-assigned even
        when it looks correct in the web view.  In this case please request
        a correction.  It is generally missing for collaborations.
        """
        # Information can be one of three forms:
        # 1. A dict with one key (author) or two keys (affiliation and author)
        # 2. A list of dicts with as in 1, one for each affiliation (incl. missing)
        # 3. A list of two dicts with one key each (author and collaboration)
        # Initialization
        fields = 'affiliation_id dptid organization city postalcode '\
                 'addresspart country collaboration auid orcid indexed_name '\
                 'surname given_name'
        auth = namedtuple('Author', fields)
        items = listify(self._head.get('author-group', []))
        index_path = ['preferred-name', 'ce:indexed-name']
        # Check for collaboration
        keys = [k for x in items for k in list(x.keys())]
        if "collaboration" in keys:
            collaboration = items.pop(-1)['collaboration']
        else:
            collaboration = {'ce:indexed-name': None}
        # Iterate through each author-affiliation combination
        out = []
        for item in items:
            if not item:
                continue
            # Affiliation information
            aff = item.get('affiliation', {})
            aff_id = make_int_if_possible(aff.get("@afid"))
            dep_id = make_int_if_possible(aff.get("@dptid"))
            org = _get_org(aff)
            # Author information (might relate to collaborations)
            authors = listify(item.get('author', item.get('collaboration', [])))
            for au in authors:
                try:
                    given = au.get('ce:given-name', au['ce:initials'])
                except KeyError:  # Collaboration
                    given = au.get('ce:text')
                new = auth(affiliation_id=aff_id,
                           organization=org,
                           city=aff.get('city'),
                           dptid=dep_id,
                           postalcode=aff.get('postal-code'),
                           addresspart=aff.get('address-part'),
                           country=aff.get('country'),
                           collaboration=collaboration.get('ce:indexed-name'),
                           auid=int(au['@auid']),
                           orcid=au.get('@orcid'),
                           surname=au.get('ce:surname'),
                           given_name=given,
                           indexed_name=chained_get(au, index_path))
                out.append(new)
        return out or None

    @property
    def authors(self) -> Optional[List[NamedTuple]]:
        """A list of namedtuples representing the article's authors, in the
        form `(auid, indexed_name, surname, given_name, affiliation)`.  In case
        multiple affiliation IDs are given, they are joined on `";"`.
        Note: The affiliation referred to here is what Scopus' algorithm
        determined as the main affiliation.  Property `authorgroup` provides
        all affiliations.
        """
        out = []
        fields = 'auid indexed_name surname given_name affiliation'
        auth = namedtuple('Author', fields)
        for item in chained_get(self._json, ['authors', 'author'], []):
            affs = [a for a in listify(item.get('affiliation')) if a] or None
            try:
                aff = ";".join([aff.get('@id') for aff in affs])
            except TypeError:
                aff = None
            new = auth(auid=int(item['@auid']), surname=item.get('ce:surname'),
                       indexed_name=item.get('ce:indexed-name'), affiliation=aff,
                       given_name=chained_get(item, ['preferred-name', 'ce:given-name']))
            out.append(new)
        return out or None

    @property
    def citedby_count(self) -> Optional[int]:
        """Number of articles citing the document."""
        path = ['coredata', 'citedby-count']
        return make_int_if_possible(chained_get(self._json, path))

    @property
    def citedby_link(self) -> str:
        """URL to Scopus page listing citing documents."""
        return get_link(self._json, 2)

    @property
    def chemicals(self) -> Optional[List[NamedTuple]]:
        """List of namedtuples representing chemical entities in the form
        `(source, chemical_name, cas_registry_number)`.  In case multiple
        numbers given, they are joined on `";"`.
        """
        path = ['enhancement', 'chemicalgroup', 'chemicals']
        items = listify(chained_get(self._head, path, []))
        fields = 'source chemical_name cas_registry_number'
        chemical = namedtuple('Chemical', fields)
        out = []
        for item in items:
            for chem in listify(item['chemical']):
                number = chem.get('cas-registry-number')
                try:  # Multiple numbers given
                    num = ";".join([n['$'] for n in number])
                except TypeError:
                    num = number
                new = chemical(source=item['@source'], cas_registry_number=num,
                               chemical_name=chem['chemical-name'])
                out.append(new)
        return out or None

    @property
    def confcode(self) -> Optional[int]:
        """Code of the conference the document belongs to."""
        return make_int_if_possible(self._confevent.get('confcode'))

    @property
    def confdate(self) -> Optional[Tuple[Tuple[int, int], Tuple[int, int]]]:
        """Date range of the conference the document belongs to represented
        by two tuples in the form (YYYY, MM, DD).
        """
        dates = self._confevent.get('confdate', {})
        try:
            keys = ("startdate", "enddate")
            date_order = ("@year", "@month", "@day")
            d = (tuple(int(dates[k1][k2]) for k2 in date_order) for k1 in keys)
            return tuple(d)
        except KeyError:
            return None

    @property
    def conflocation(self) -> Optional[str]:
        """Location of the conference the document belongs to."""
        return chained_get(self._confevent, ['conflocation', 'city-group'])

    @property
    def confname(self) -> Optional[str]:
        """Name of the conference the document belongs to."""
        return self._confevent.get('confname')

    @property
    def confsponsor(self) -> Optional[Union[List[str], str]]:
        """Sponsor(s) of the conference the document belongs to."""
        path = ['confsponsors', 'confsponsor']
        sponsors = chained_get(self._confevent, path, [])
        if len(sponsors) == 0:
            return None
        if isinstance(sponsors, list):
            return [s['$'] for s in sponsors]
        return sponsors

    @property
    def contributor_group(self) -> Optional[List[NamedTuple]]:
        """List of namedtuples representing contributors compiled by Scopus,
        in the form `(given_name, initials, surname, indexed_name, role)`.
        """
        path = ['source', 'contributor-group']
        items = listify(chained_get(self._head, path, []))
        out = []
        fields = 'given_name initials surname indexed_name role'
        pers = namedtuple('Contributor', fields)
        for item in items:
            entry = item.get('contributor', {})
            new = pers(indexed_name=entry.get('ce:indexed-name'),
                role=entry.get('@role'), surname=entry.get('ce:surname'),
                given_name=entry.get('ce:given-name'),
                initials=entry.get('ce:initials'))
            out.append(new)
        return out or None

    @property
    def copyright(self) -> str:
        """The copyright statement of the document."""
        path = ['item', 'bibrecord', 'item-info', 'copyright', '$']
        return chained_get(self._json, path)

    @property
    def copyright_type(self) -> str:
        """The copyright holder of the document."""
        path = ['item', 'bibrecord', 'item-info', 'copyright', '@type']
        return chained_get(self._json, path)

    @property
    def correspondence(self) -> Optional[List[NamedTuple]]:
        """List of namedtuples representing the authors to whom correspondence
        should be addressed, in the form ´(surname, initials, organization,
        country, city_group)´. Multiple organziations are joined on semicolon.
        """
        fields = 'surname initials organization country city_group'
        auth = namedtuple('Correspondence', fields)
        items = listify(self._head.get('correspondence', []))
        out = []
        for item in items:
            aff = item.get('affiliation', {})
            try:
                org = aff['organization']
                try:
                    org = org['$']
                except TypeError:  # Multiple names given
                    org = "; ".join([d['$'] for d in org])
            except KeyError:
                org = None
            new = auth(surname=item.get('person', {}).get('ce:surname'),
                       initials=item.get('person', {}).get('ce:initials'),
                       organization=org, country=aff.get('country'),
                       city_group=aff.get('city-group'))
            out.append(new)
        return out or None

    @property
    def coverDate(self) -> str:
        """The date of the cover the document is in."""
        return chained_get(self._json, ['coredata', 'prism:coverDate'])

    @property
    def date_created(self) -> Optional[Tuple[int, int, int]]:
        """Return the `date_created` of a record.
        """
        path = ["item", "bibrecord", "item-info", "history"]
        d = chained_get(self._json, path, {})
        try:
            return parse_date_created(d)
        except KeyError:
            return None

    @property
    def description(self) -> Optional[str]:
        """Return the description of a record.
        Note: If this is empty, try `abstract` property instead.
        """
        return chained_get(self._json, ['coredata', 'dc:description'])

    @property
    def doi(self) -> Optional[str]:
        """DOI of the document."""
        return chained_get(self._json, ['coredata', 'prism:doi'])

    @property
    def eid(self) -> str:
        """EID of the document."""
        return chained_get(self._json, ['coredata', 'eid'])

    @property
    def endingPage(self) -> Optional[str]:
        """Ending page. If this is empty, try `pageRange` property instead."""
        # Try coredata first, fall back to head afterwards
        ending = chained_get(self._json, ['coredata', 'prism:endingPage'])
        if not ending:
            path = ['source', 'volisspag', 'pagerange', '@last']
            ending = chained_get(self._head, path)
        return ending

    @property
    def funding(self) -> Optional[List[NamedTuple]]:
        """List of namedtuples parsed funding information in the form
        `(agency, agency_id, string, funding_id, acronym, country)`.
        """

        def _get_funding_id(f_dict: dict) -> list:
            funding_get = f_dict.get('xocs:funding-id', [])
            try:
                return [v['$'] for v in funding_get] or None  # multiple or empty
            except TypeError:
                return [funding_get]  # single

        path = ['item', 'xocs:meta', 'xocs:funding-list', 'xocs:funding']
        funds = listify(chained_get(self._json, path, []))
        out = []
        fields = 'agency agency_id string funding_id acronym country'
        fund = namedtuple('Funding', fields)
        for item in funds:
            new = fund(agency=item.get('xocs:funding-agency'),
                       agency_id=item.get('xocs:funding-agency-id'),
                       string=item.get('xocs:funding-agency-matched-string'),
                       funding_id=_get_funding_id(item),
                       acronym=item.get('xocs:funding-agency-acronym'),
                       country=item.get('xocs:funding-agency-country'))
            out.append(new)
        return out or None

    @property
    def funding_text(self) -> Optional[str]:
        """The raw text from which Scopus derives funding information."""
        path = ['item', 'xocs:meta', 'xocs:funding-list', 'xocs:funding-text']
        return chained_get(self._json, path)

    @property
    def isbn(self) -> Optional[Tuple[str, ...]]:
        """ISBNs `Optional[str]` to publicationName as tuple of variying length,
        (e.g. ISBN-10 or ISBN-13)."""
        isbns = listify(chained_get(self._head, ['source', 'isbn'], []))
        if len(isbns) == 0:
            return None
        else:
            return tuple((i['$'] for i in isbns))

    @property
<<<<<<< HEAD
    def issn(self) -> Optional[List[Tuple[str, str]]]:
        """List of namedtuples `Optional[List[Tuple[str, str]]]` in the form 
        (issn, type).
        Note: The ISSN type is only available in the FULL view.  As a fallback, 
        the ISSN and E-ISSN values will be returned in random order as tuples 
        in the same form where type = None.
=======
    def issn(self) -> Optional[NamedTuple]:
        """Namedtuple in the form (print electronic).
        Note: If the source has an E-ISSN, the META view will return None.
        Use FULL view instead.
>>>>>>> 2fb44dd6
        """
        container = defaultdict(lambda: None)
        # Parse information from head (from FULL view)
        info = listify(chained_get(self._head, ['source', 'issn'], []))
        for t in info:
            try:
                container[t["@type"]] = t["$"]
            except TypeError:
                container["print"] = t
        # Parse information from coredata as fallback
        fallback = chained_get(self._json, ['coredata', 'prism:issn'])
        if fallback and len(container) < 2:
            parts = fallback.split()
            if len(parts) == 2:
                if len(container) == 1:
                    for n, o in (("electronic", "print"), ("print", "electronic")):
                        if n not in container:
                            container[n] = [p for p in parts if p != container[o]]
                else:
                    # no way to find out which is which
                    pass
            else:
                container["print"] = parts[0]
        # Finalize
        issns = namedtuple('ISSN', 'print electronic', defaults=(None, None))
        if not container:
            return None
        else:
            return issns(**container)

    @property
    def identifier(self) -> int:
        """ID of the document (same as EID without "2-s2.0-")."""
        return get_id(self._json)

    @property
    def idxterms(self) -> Optional[List[str]]:
        """List of index terms (these are just one category of those
        Scopus provides in the web version)
        ."""
        try:
            terms = listify(self._json.get("idxterms", {}).get('mainterm', []))
        except AttributeError:  # idxterms is empty
            return None
        try:
            return [d['$'] for d in terms] or None
        except AttributeError:
            return None

    @property
    def issueIdentifier(self) -> Optional[str]:
        """Number of the issue the document was published in."""
        return chained_get(self._json, ['coredata', 'prism:issueIdentifier'])

    @property
    def issuetitle(self) -> Optional[str]:
        """Title of the issue the document was published in."""
        return chained_get(self._head, ['source', 'issuetitle'])

    @property
    def language(self) -> Optional[str]:
        """Language of the article."""
        return chained_get(self._json, ['language', '@xml:lang'])

    @property
    def openaccess(self) -> Optional[int]:
        """The openaccess status encoded in single digits."""
        path = ['coredata', 'openaccess']
        return make_int_if_possible(chained_get(self._json, path))

    @property
    def openaccessFlag(self) -> Optional[bool]:
        """Whether the document is available via open access or not."""
        flag = chained_get(self._json, ['coredata', 'openaccessFlag'])
        if flag:
            flag = flag == "true"
        return flag

    @property
    def pageRange(self) -> Optional[str]:
        """Page range.  If this is empty, try `startingPage` and
        `endingPage` properties instead.
        """
        # Try data from coredata first, fall back to head afterwards
        pages = chained_get(self._json, ['coredata', 'prism:pageRange'])
        if not pages:
            return chained_get(self._head, ['source', 'volisspag', 'pages'])
        return pages

    @property
    def pii(self) -> Optional[str]:
        """The PII (Publisher Item Identifier) of the document."""
        return chained_get(self._json, ['coredata', 'pii'])

    @property
    def publicationName(self) -> Optional[str]:
        """Name of source the document is published in."""
        return chained_get(self._json, ['coredata', 'prism:publicationName'])

    @property
    def publisher(self) -> Optional[str]:
        """Name of the publisher of the document.
        Note: Information provided in the FULL view of the article might be
        more complete.
        """
        # Return information from FULL view, fall back to other views
        full = chained_get(self._head, ['source', 'publisher', 'publishername'])
        if full is None:
            return chained_get(self._json, ['coredata', 'dc:publisher'])
        else:
            return full

    @property
    def publisheraddress(self) -> Optional[str]:
        """Name of the publisher of the document."""
        return chained_get(self._head, ['source', 'publisher', 'publisheraddress'])

    @property
    def pubmed_id(self) -> Optional[int]:
        """The PubMed ID of the document."""
        path = ['coredata', 'pubmed-id']
        return make_int_if_possible(chained_get(self._json, path))

    @property
    def refcount(self) -> Optional[int]:
        """Number of references of an article.
        Note: Requires either the FULL view or REF view.
        """
        try:  # REF view
            return int(self._ref['@total-references'])
        except KeyError:  # FULL view
            try:
                return int(self._ref['@refcount'])
            except KeyError:
                return None

    @property
    def references(self) -> Optional[List[NamedTuple]]:
        """List of namedtuples representing references listed in the document,
        in the form `(position, id, doi, title, authors, authors_auid,
        authors_affiliationid, sourcetitle, publicationyear, coverDate, volume,
        issue, first, last, citedbycount, type, text, fulltext)`.

        `position` is the number at which the reference appears in the
        document, `id` is the Scopus ID of the referenced document (EID
        without the "2-s2.0-"), `authors` is a string of the names of the
        authors in the format "Surname1, Initials1; Surname2, Initials2",
        `authors_auid` is a string of the author IDs joined on "; ",
        `authors_affiliationid` is a string of the authors' affiliation IDs
        joined on "; ", `sourcetitle` is the name of the source (e.g. the
        journal), `publicationyear` is the year of the publication as string
        (FULL view only), `coverDate` is the date of the publication as string
        (REF view only), `volume` and `issue`, are strings referring to the
        volume and issue, `first` and `last` refer to the page range,
        `citedbycount` the total number of citations of the cited item (REF
        view only), `type` describes the parsing status of the reference
        (resolved or not), `text` is information on the publication,
        `fulltext` is the text the authors used for the reference.

        Note: Requires either the FULL view or REF view.
        Might be empty even if refcount is positive.  Specific fields can
        be empty.
        The lists `authors` and `authors_auid` may contain duplicates because of
        the 1:1 pairing with the list `authors_affiliationid`.
        """
        out = []
        fields = 'position id doi title authors authors_auid '\
                 'authors_affiliationid sourcetitle publicationyear coverDate '\
                 'volume issue first last citedbycount type text fulltext'
        ref = namedtuple('Reference', fields)
        items = listify(self._ref.get("reference", []))
        for item in items:
            info = item.get('ref-info', item)
            volisspag = info.get('volisspag', {}) or {}
            if isinstance(volisspag, list):
                volisspag = volisspag[0]
            volis = volisspag.get("voliss", {})
            if isinstance(volis, list):
                volis = volis[0]
            # Parse author information
            if self._view == 'FULL':  # FULL view parsing
                auth = listify(info.get('ref-authors', {}).get('author', []))
                authors = [', '.join(filter(None, [d.get('ce:surname'),
                                                   d.get('ce:initials')]))
                           for d in auth]
                auids = None
                affids = None
                ids = listify(info['refd-itemidlist']['itemid'])
                doi = _select_by_idtype(ids, id_type='DOI')
                scopus_id = _select_by_idtype(ids, id_type='SGR')
            else:  # REF view parsing
                auth = (info.get('author-list') or {}).get('author', [])
                auth = deduplicate(auth)
                authors = [', '.join(filter(None, [d.get('ce:surname'),
                                                   d.get('ce:given-name')]))
                           for d in auth]
                auids = "; ".join(filter(None, [d.get('@auid') for d in auth]))
                affs = filter(None, [d.get('affiliation') for d in auth])
                affids = "; ".join([aff.get('@id') for aff in affs])
                doi = info.get('ce:doi')
                scopus_id = info.get('scopus-id')
            # Combine information
            new = ref(position=item.get('@id'), id=scopus_id, doi=doi,
                authors="; ".join(authors), authors_auid=auids or None,
                authors_affiliationid=affids or None,
                title=info.get('ref-title', {}).get('ref-titletext', info.get('title')),
                sourcetitle=info.get('ref-sourcetitle', info.get('sourcetitle')),
                publicationyear=info.get('ref-publicationyear', {}).get('@first'),
                coverDate=info.get('prism:coverDate'),
                volume=volis.get('@volume'), issue=volis.get('@issue'),
                first=volisspag.get('pagerange', {}).get('@first'),
                last=volisspag.get('pagerange', {}).get('@last'),
                citedbycount=info.get('citedby-count'), type=info.get('type'),
                text=info.get('ref-text'),
                fulltext=item.get('ref-fulltext'))
            out.append(new)
        return out or None

    @property
    def scopus_link(self) -> str:
        """URL to the document page on Scopus."""
        return get_link(self._json, 1)

    @property
    def self_link(self) -> str:
        """URL to Scopus API page of this document."""
        return get_link(self._json, 0)

    @property
    def sequencebank(self) -> Optional[List[NamedTuple]]:
        """List of namedtuples representing biological entities defined or
        mentioned in the text, in the form `(name, sequence_number, type)`.
        """
        path = ['enhancement', 'sequencebanks', 'sequencebank']
        items = listify(chained_get(self._head, path, []))
        bank = namedtuple('Sequencebank', 'name sequence_number type')
        out = []
        for item in items:
            numbers = listify(item['sequence-number'])
            for number in numbers:
                new = bank(name=item['@name'], sequence_number=number['$'],
                           type=number['@type'])
                out.append(new)
        return out or None

    @property
    def source_id(self) -> Optional[int]:
        """Scopus source ID of the document."""
        path = ['coredata', 'source-id']
        return make_int_if_possible(chained_get(self._json, path))

    @property
    def sourcetitle_abbreviation(self) -> Optional[str]:
        """Abbreviation of the source the document is published in.
        Note: Requires the FULL view of the article.
        """
        return self._head.get('source', {}).get('sourcetitle-abbrev')

    @property
    def srctype(self) -> Optional[str]:
        """Aggregation type of source the document is published in (short
        version of aggregationType).
        """
        return chained_get(self._json, ['coredata', 'srctype'])

    @property
    def startingPage(self) -> Optional[str]:
        """Starting page.  If this is empty, try `pageRange` property instead."""
        # Try coredata first, fall back to bibrecord afterwards
        starting = chained_get(self._json, ['coredata', 'prism:startingPage'])
        if not starting:
            path = ['source', 'volisspag', 'pagerange', '@first']
            starting = chained_get(self._head, path)
        return starting

    @property
    def subject_areas(self) -> Optional[List[NamedTuple]]:
        """List of namedtuples containing subject areas of the article
        in the form `(area abbreviation code)`.
        Note: Requires the FULL view of the article.
        """
        area = namedtuple('Area', 'area abbreviation code')
        path = ['subject-areas', 'subject-area']
        out = [area(area=item['$'], abbreviation=item['@abbrev'],
                    code=int(item['@code']))
               for item in listify(chained_get(self._json, path, []))]
        return out or None

    @property
    def subtype(self) -> str:
        """Type of the document.  Refer to the Scopus Content Coverage Guide
        for a list of possible values.  Short version of subtypedescription.
        """
        return chained_get(self._json, ['coredata', 'subtype']) or None

    @property
    def subtypedescription(self) -> str:
        """Type of the document.  Refer to the Scopus Content Coverage Guide
        for a list of possible values.  Long version of subtype.
        """
        return chained_get(self._json, ['coredata', 'subtypeDescription']) or None

    @property
    def title(self) -> Optional[str]:
        """Title of the document."""
        return chained_get(self._json, ['coredata', 'dc:title'])

    @property
    def url(self) -> Optional[str]:
        """URL to the API view of the document."""
        return chained_get(self._json, ['coredata', 'prism:url'])

    @property
    def volume(self) -> Optional[str]:
        """Volume for the document."""
        return chained_get(self._json, ['coredata', 'prism:volume'])

    @property
    def website(self) -> str:
        """Website of publisher."""
        path = ['source', 'website', 'ce:e-address', '$']
        return chained_get(self._head, path)

    def __init__(self,
                 identifier: Union[int, str] = None,
                 refresh: Union[bool, int] = False,
                 view: str = 'META_ABS',
                 id_type: str = None,
                 **kwds: str
                 ) -> None:
        """Interaction with the Abstract Retrieval API.

        :param identifier: The identifier of a document.  Can be the Scopus EID
                           , the Scopus ID, the PII, the Pubmed-ID or the DOI.
        :param refresh: Whether to refresh the cached file if it exists or not.
                        If int is passed, cached file will be refreshed if the
                        number of days since last modification exceeds that value.
        :param id_type: The type of used ID. Allowed values: None, 'eid', 'pii',
                        'scopus_id', 'pubmed_id', 'doi'.  If the value is None,
                        the function tries to infer the ID type itself.
        :param view: The view of the file that should be downloaded.  Allowed
                     values: META, META_ABS, REF, FULL, where FULL includes all
                     information of META_ABS view and META_ABS includes all
                     information of the META view.  For details see
                     https://dev.elsevier.com/sc_abstract_retrieval_views.html.
        :param kwds: Keywords passed on as query parameters.  Must contain
                     fields and values listed in the API specification at
                     https://dev.elsevier.com/documentation/AbstractRetrievalAPI.wadl.

        Raises
        ------
        ValueError
            If any of the parameters `id_type`, `refresh` or `view` is not
            one of the allowed values.

        Notes
        -----
        The directory for cached results is `{path}/{view}/{identifier}`,
        where `path` is specified in your configuration file.  In case
        `identifier` is a DOI, an underscore replaces the forward slash.
        """
        # Checks
        identifier = str(identifier)
        check_parameter_value(view, ('META', 'META_ABS', 'REF', 'FULL'), "view")
        if id_type is None:
            id_type = detect_id_type(identifier)
        else:
            allowed_id_types = ('eid', 'pii', 'scopus_id', 'pubmed_id', 'doi')
            check_parameter_value(id_type, allowed_id_types, "id_type")

        # Load json
        self._view = view
        self._refresh = refresh
        Retrieval.__init__(self, identifier=identifier, id_type=id_type,
                           api='AbstractRetrieval', **kwds)
        self._json = self._json['abstracts-retrieval-response']
        self._head = chained_get(self._json, ["item", "bibrecord", "head"], {})
        conf_path = ['source', 'additional-srcinfo', 'conferenceinfo', 'confevent']
        self._confevent = chained_get(self._head, conf_path, {})
        if self._view == "REF":
            ref_path = ["references"]
        else:
            ref_path = ['item', 'bibrecord', 'tail', 'bibliography']
        self._ref = chained_get(self._json, ref_path, {})

    def __str__(self):
        """Return pretty text version of the document.

        Assumes the document is a journal article and was loaded with
        view="META_ABS" or view="FULL".
        """
        date = self.get_cache_file_mdate().split()[0]
        # Authors
        if self.authors:
            if len(self.authors) > 1:
                authors = _list_authors(self.authors)
            else:
                a = self.authors[0]
                authors = str(a.given_name) + ' ' + str(a.surname)
        else:
            authors = "(No author found)"
        # All other information
        s = f'{authors}: "{self.title}", {self.publicationName}, {self.volume}'
        if self.issueIdentifier:
            s += f'({self.issueIdentifier})'
        s += ', '
        s += _parse_pages(self)
        s += f'({self.coverDate[:4]}).'
        if self.doi:
            s += f' https://doi.org/{self.doi}.\n'
        s += f'{self.citedby_count} citation(s) as of {date}'
        if self.affiliation:
            s += "\n  Affiliation(s):\n   "
            s += '\n   '.join([aff.name for aff in self.affiliation])
        return s

    def get_bibtex(self) -> str:
        """Bibliographic entry in BibTeX format.

        Raises
        ------
        ValueError
            If the item's aggregationType is not Journal.
        """
        if self.aggregationType != 'Journal':
            raise ValueError('Only Journal articles supported.')
        # Item key
        year = self.coverDate[0:4]
        first = self.title.split()[0].title()
        last = self.title.split()[-1].title()
        key = ''.join([self.authors[0].surname, year, first, last])
        # Authors
        authors = ' and '.join([f"{a.given_name} {a.surname}"
                                for a in self.authors])
        # Pages
        if self.pageRange:
            pages = self.pageRange
        elif self.startingPage:
            pages = f'{self.startingPage}-{self.endingPage}'
        else:
            pages = '-'
        # All information
        bib = f"@article{{{key},\n  author = {{{authors}}},\n  title = "\
              f"{{{{{self.title}}}}},\n  journal = {{{self.publicationName}}},"\
              f"\n  year = {{{year}}},\n  volume = {{{self.volume}}},\n  "\
              f"number = {{{self.issueIdentifier}}},\n  pages = {{{pages}}}"
        # DOI
        if self.doi:
            bib += f",\n  doi = {{{self.doi}}}"
        bib += "}"
        return bib

    def get_html(self) -> str:
        """Bibliographic entry in html format."""
        # Author links
        au_link = ('<a href="https://www.scopus.com/authid/detail.url'
                   '?origin=AuthorProfile&authorId={0}">{1}</a>')
        if len(self.authors) > 1:
            authors = u', '.join([au_link.format(a.auid, a.given_name +
                                                 ' ' + a.surname)
                                 for a in self.authors[0:-1]])
            authors += (u' and ' +
                        au_link.format(self.authors[-1].auid,
                                       (str(self.authors[-1].given_name) +
                                        ' ' +
                                        str(self.authors[-1].surname))))
        else:
            a = self.authors[0]
            authors = au_link.format(a.auid, a.given_name + ' ' + a.surname)
        title = f'<a href="{self.scopus_link}">{self.title}</a>'
        if self.volume and self.issueIdentifier:
            volissue = f'<b>{self.volume}({self.issueIdentifier})</b>'
        elif self.volume:
            volissue = f'<b>{self.volume}</b>'
        else:
            volissue = 'no volume'
        jlink = '<a href="https://www.scopus.com/source/sourceInfo.url'\
                f'?sourceId={self.source_id}">{self.publicationName}</a>'
        s = f"{authors}, {title}, {jlink}, {volissue}, " +\
            f"{_parse_pages(self, unicode=True)}, ({self.coverDate[:4]})."
        if self.doi:
            s += f' <a href="https://doi.org/{self.doi}">doi:{self.doi}</a>.'
        return s

    def get_latex(self) -> str:
        """Bibliographic entry in LaTeX format."""
        if len(self.authors) > 1:
            authors = _list_authors(self.authors)
        else:
            a = self.authors
            authors = ' '.join([a.given_name, a.surname])
        if self.volume and self.issueIdentifier:
            volissue = f'\\textbf{{{self.volume}({self.issueIdentifier})}}'
        elif self.volume:
            volissue = f'\\textbf{{{self.volume}}}'
        else:
            volissue = 'no volume'
        s = f'{authors}, \\textit{{{self.title}}}, {self.publicationName}, ' +\
            f'{volissue}, {_parse_pages(self)} ({self.coverDate[:4]}).'
        if self.doi:
            s += f' \\href{{https://doi.org/{self.doi}}}{{doi:{self.doi}}}, '
        s += f'\\href{{{self.scopus_link}}}{{scopus:{self.eid}}}.'
        return s

    def get_ris(self) -> str:
        """Bibliographic entry in RIS (Research Information System Format)
        format for journal articles.

        Raises
        ------
        ValueError
            If the item's aggregationType is not Journal.
        """
        if self.aggregationType != 'Journal':
            raise ValueError('Only Journal articles supported.')
        # Basic information
        ris = f"TY  - JOUR\nTI  - {self.title}\nJO  - {self.publicationName}"\
              f"\nVL  - {self.volume}\nDA  - {self.coverDate}\n"\
              f"PY  - {self.coverDate[0:4]}\nSP  - {self.pageRange}\n"
        # Authors
        for au in self.authors:
            ris += f'AU  - {au.indexed_name}\n'
        # DOI
        if self.doi:
            ris += f'DO  - {self.doi}\nUR  - https://doi.org/{self.doi}\n'
        # Issue
        if self.issueIdentifier:
            ris += f'IS  - {self.issueIdentifier}\n'
        ris += 'ER  - \n\n'
        return ris


def _get_org(aff):
    """Auxiliary function to extract org information from affiliation
    for authorgroup.
    """
    try:
        org = aff['organization']
        if not isinstance(org, str):
            try:
                org = org['$']
            except TypeError:  # Multiple names given
                org = ', '.join([d['$'] for d in org if d])
    except KeyError:  # Author group w/o affiliation
        org = None
    return org


def _list_authors(lst):
    """Format a list of authors (Surname, Firstname and Firstname Surname)."""
    authors = ', '.join([' '.join([a.given_name, a.surname]) for a in lst[0:-1]])
    authors += ' and ' + ' '.join([lst[-1].given_name, lst[-1].surname])
    return authors


def _parse_pages(self, unicode=False):
    """Auxiliary function to parse and format page range of a document."""
    if self.pageRange:
        pages = f'pp. {self.pageRange}'
    elif self.startingPage:
        pages = f'pp. {self.startingPage}-{self.endingPage}'
    else:
        pages = '(no pages found)'
    if unicode:
        pages = f'{pages}'
    return pages


def _select_by_idtype(lst, id_type):
    """Auxiliary function to return items matching a special idtype."""
    try:
        return [d['$'] for d in lst if d['@idtype'] == id_type][0]
    except IndexError:
        return None<|MERGE_RESOLUTION|>--- conflicted
+++ resolved
@@ -352,19 +352,10 @@
             return tuple((i['$'] for i in isbns))
 
     @property
-<<<<<<< HEAD
-    def issn(self) -> Optional[List[Tuple[str, str]]]:
-        """List of namedtuples `Optional[List[Tuple[str, str]]]` in the form 
-        (issn, type).
-        Note: The ISSN type is only available in the FULL view.  As a fallback, 
-        the ISSN and E-ISSN values will be returned in random order as tuples 
-        in the same form where type = None.
-=======
     def issn(self) -> Optional[NamedTuple]:
-        """Namedtuple in the form (print electronic).
+        """Namedtuple in the form `(print electronic)`.
         Note: If the source has an E-ISSN, the META view will return None.
         Use FULL view instead.
->>>>>>> 2fb44dd6
         """
         container = defaultdict(lambda: None)
         # Parse information from head (from FULL view)
