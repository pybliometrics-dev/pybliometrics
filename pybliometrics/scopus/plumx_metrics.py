--- conflicted
+++ resolved
@@ -83,41 +83,6 @@
 
         :param identifier: The identifier of a document.
         :param id_type: The type of used ID. Allowed values are:
-<<<<<<< HEAD
-                        - `'airitiDocId'`
-                        - `'arxivId'`
-                        - `'cabiAbstractId'`
-                        - `'citeulikeId'`
-                        - `'digitalMeasuresArtifactId'`
-                        - `'doi'`
-                        - `'elsevierId'`
-                        - `'elsevierPii'`
-                        - `'facebookCountUrlId'`
-                        - `'figshareArticleId'`
-                        - `'githubRepoId'`
-                        - `'isbn'`
-                        - `'lccn'`
-                        - `'medwaveId'`
-                        - `'nctId'`
-                        - `'oclc'`
-                        - `'pittEprintDscholarId'`
-                        - `'pmcid'`
-                        - `'pmid'`
-                        - `'redditId'`
-                        - `'repecHandle'`
-                        - `'repoUrl'`
-                        - `'scieloId'`
-                        - `'sdEid'`
-                        - `'slideshareUrlId'`
-                        - `'smithsonianPddrId'`
-                        - `'soundcloudTrackId'`
-                        - `'ssrnId'`
-                        - `'urlId'`
-                        - `'usPatentApplicationId'`
-                        - `'usPatentPublicationId'`
-                        - `'vimeoVideoId'`
-                        - `'youtubeVideoId'`
-=======
                         - 'airitiDocId'
                         - 'arxivId'
                         - 'cabiAbstractId'
@@ -150,7 +115,6 @@
                         - 'usPatentPublicationId'
                         - 'vimeoVideoId'
                         - 'youtubeVideoId'
->>>>>>> 2fb44dd6
         :param refresh: Whether to refresh the cached file if it exists or not.
                         If `int` is passed, cached file will be refreshed if the
                         number of days since last modification exceeds that value.
